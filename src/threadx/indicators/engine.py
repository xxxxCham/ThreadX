<<<<<<< HEAD
"""Fonctions d'enrichissement des indicateurs techniques."""

from __future__ import annotations

from collections.abc import Callable, Iterable, Mapping, Sequence
import logging
from typing import Any

import pandas as pd

__all__ = ["enrich_indicators", "register_indicator", "IndicatorSpecificationError"]

logger = logging.getLogger(__name__)


class IndicatorSpecificationError(ValueError):
    """Erreur levée lorsqu'une spécification d'indicateur est invalide."""


IndicatorHandler = Callable[[pd.DataFrame, Mapping[str, Any], str], Mapping[str, pd.Series]]

_BACKEND_ALIASES: dict[str, str] = {
=======
"""Utilities to enrich market data with technical indicators."""

from __future__ import annotations

from __future__ import annotations

from collections.abc import Callable, Iterable, Mapping, Sequence
import logging
from typing import Any, Iterable, Mapping, Sequence

import pandas as pd

__all__ = ["enrich_indicators"]

logger = logging.getLogger(__name__)

_BACKEND_ALIASES = {
>>>>>>> 2d7f68f0
    "auto": "auto",
    "cpu": "cpu",
    "gpu": "gpu",
}


<<<<<<< HEAD
def _normalise_backend(global_backend: str | None, spec_backend: str | None) -> str:
    backend = (spec_backend or global_backend or "auto").lower()
    try:
        return _BACKEND_ALIASES[backend]
    except KeyError as exc:
        raise IndicatorSpecificationError(f"Backend inconnu: {backend}") from exc


def _ensure_columns(df: pd.DataFrame, columns: Sequence[str], indicator: str) -> None:
    missing = [column for column in columns if column not in df.columns]
=======
class IndicatorSpecificationError(ValueError):
    """Raised when an indicator specification is invalid."""


def _normalise_backend(global_backend: str | None, spec_backend: str | None) -> str:
    """Return the effective backend to use for a spec."""

    backend = (spec_backend or global_backend or "auto").lower()
    if backend not in _BACKEND_ALIASES:
        raise IndicatorSpecificationError(f"Backend inconnu: {backend}")
    return _BACKEND_ALIASES[backend]


def _ensure_columns(df: pd.DataFrame, columns: Sequence[str], indicator: str) -> None:
    missing = [col for col in columns if col not in df.columns]
>>>>>>> 2d7f68f0
    if missing:
        raise IndicatorSpecificationError(
            f"Colonnes manquantes pour {indicator}: {', '.join(missing)}"
        )


def _prepare_output_names(spec: Mapping[str, Any], default: str) -> list[str]:
    outputs = spec.get("outputs")
    if outputs is None:
        return [default]
    if isinstance(outputs, str):
        return [outputs]
    if isinstance(outputs, Sequence):
<<<<<<< HEAD
        names = [str(name) for name in outputs if str(name)]
        if not names:
            raise IndicatorSpecificationError("outputs ne peut pas être vide")
        if len(names) != 1:
            raise IndicatorSpecificationError("xatr ne supporte qu'une seule sortie")
        return names
    raise IndicatorSpecificationError("outputs doit être une chaîne ou une séquence")


def _apply_xatr(df: pd.DataFrame, spec: Mapping[str, Any], backend: str) -> Mapping[str, pd.Series]:
    from .xatr import GPU_AVAILABLE, compute_atr

    _ensure_columns(df, ("high", "low", "close"), "xatr")

    params = dict(spec.get("params") or {})
=======
        outputs_list = [str(name) for name in outputs]
        if not outputs_list:
            raise IndicatorSpecificationError("La liste outputs ne peut être vide")
        return outputs_list
    raise IndicatorSpecificationError("outputs doit être une chaîne ou une séquence")


def _apply_xatr(
    target_df: pd.DataFrame,
    source_df: pd.DataFrame,
    spec: Mapping[str, Any],
    backend: str,
) -> None:
    from .xatr import GPU_AVAILABLE, compute_atr

    _ensure_columns(source_df, ("high", "low", "close"), "xatr")
    params = dict(spec.get("params") or {})

>>>>>>> 2d7f68f0
    period = int(params.get("period", 14))
    method = str(params.get("method", "ema"))

    effective_backend = _normalise_backend(backend, params.get("backend"))
<<<<<<< HEAD
    use_gpu = params.get("use_gpu", True)
    if effective_backend == "cpu":
        use_gpu = False
    elif effective_backend == "gpu":
        use_gpu = True
    elif effective_backend == "auto":
        use_gpu = bool(use_gpu)

=======
    use_gpu = effective_backend == "gpu" or (
        effective_backend == "auto" and bool(params.get("use_gpu", True))
    )
>>>>>>> 2d7f68f0
    if use_gpu and not GPU_AVAILABLE:
        logger.debug("GPU indisponible pour xatr, utilisation CPU")
        use_gpu = False

    atr_values = compute_atr(
<<<<<<< HEAD
        df["high"].to_numpy(),
        df["low"].to_numpy(),
        df["close"].to_numpy(),
=======
        source_df["high"].to_numpy(),
        source_df["low"].to_numpy(),
        source_df["close"].to_numpy(),
>>>>>>> 2d7f68f0
        period=period,
        method=method,
        use_gpu=use_gpu,
    )

<<<<<<< HEAD
    output_name = _prepare_output_names(spec, "xatr")[0]
    return {output_name: pd.Series(atr_values, index=df.index, name=output_name)}


_INDICATOR_REGISTRY: dict[str, IndicatorHandler] = {"xatr": _apply_xatr}


def register_indicator(name: str, handler: IndicatorHandler, *, override: bool = False) -> None:
    """Enregistre dynamiquement un nouvel indicateur."""

    key = name.lower()
    if not override and key in _INDICATOR_REGISTRY:
        raise ValueError(f"L'indicateur {name} est déjà enregistré")
    _INDICATOR_REGISTRY[key] = handler


def _normalise_specs(specs: Iterable[Mapping[str, Any] | str]) -> list[Mapping[str, Any]]:
    normalised: list[Mapping[str, Any]] = []
    for spec in specs:
        if isinstance(spec, str):
            normalised.append({"name": spec})
            continue
        if isinstance(spec, Mapping):
            normalised.append(spec)
            continue
        raise IndicatorSpecificationError("Chaque spec doit être un mapping ou une chaîne")
    return normalised
=======
    output_names = _prepare_output_names(spec, "xatr")
    main_output = output_names[0]
    target_df[main_output] = pd.Series(atr_values, index=source_df.index)


_INDICATOR_DISPATCH: Mapping[str, Any] = {
    "xatr": _apply_xatr,
}
>>>>>>> 2d7f68f0


def enrich_indicators(
    df: pd.DataFrame,
<<<<<<< HEAD
    specs: Iterable[Mapping[str, Any] | str] | None,
    backend: str = "auto",
) -> pd.DataFrame:
    """Retourne une copie de *df* enrichie avec les indicateurs demandés."""
=======
    specs: Iterable[Mapping[str, Any]] | None,
    backend: str = "auto",
) -> pd.DataFrame:
    """Return a copy of *df* enriched with the requested indicators."""
>>>>>>> 2d7f68f0

    if not isinstance(df, pd.DataFrame):
        raise TypeError("df doit être un pandas.DataFrame")

<<<<<<< HEAD
    specs = _normalise_specs(specs or [])
    if not specs:
        return df.copy()

    effective_backend = _normalise_backend(backend, None)
    result = df.copy()

    for spec in specs:
=======
    specs = list(specs or [])
    if not specs:
        return df.copy()

    result_df = df.copy()
    for spec in specs:
        if not isinstance(spec, Mapping):
            raise IndicatorSpecificationError("Chaque spec doit être un mapping")

>>>>>>> 2d7f68f0
        name = spec.get("name") or spec.get("indicator")
        if not name:
            raise IndicatorSpecificationError("Spec sans nom d'indicateur")

<<<<<<< HEAD
        handler = _INDICATOR_REGISTRY.get(str(name).lower())
=======
        handler = _INDICATOR_DISPATCH.get(str(name).lower())
>>>>>>> 2d7f68f0
        if handler is None:
            logger.warning("Indicateur inconnu ignoré: %s", name)
            continue

<<<<<<< HEAD
        outputs = handler(df, spec, effective_backend)
        for column, series in outputs.items():
            if not isinstance(series, pd.Series):
                raise IndicatorSpecificationError(
                    f"L'indicateur {name} doit retourner des pandas.Series"
                )
            result[column] = series

    return result
=======
        handler(result_df, df, spec, backend)

    return result_df
>>>>>>> 2d7f68f0
<|MERGE_RESOLUTION|>--- conflicted
+++ resolved
@@ -1,27 +1,3 @@
-<<<<<<< HEAD
-"""Fonctions d'enrichissement des indicateurs techniques."""
-
-from __future__ import annotations
-
-from collections.abc import Callable, Iterable, Mapping, Sequence
-import logging
-from typing import Any
-
-import pandas as pd
-
-__all__ = ["enrich_indicators", "register_indicator", "IndicatorSpecificationError"]
-
-logger = logging.getLogger(__name__)
-
-
-class IndicatorSpecificationError(ValueError):
-    """Erreur levée lorsqu'une spécification d'indicateur est invalide."""
-
-
-IndicatorHandler = Callable[[pd.DataFrame, Mapping[str, Any], str], Mapping[str, pd.Series]]
-
-_BACKEND_ALIASES: dict[str, str] = {
-=======
 """Utilities to enrich market data with technical indicators."""
 
 from __future__ import annotations
@@ -39,25 +15,12 @@
 logger = logging.getLogger(__name__)
 
 _BACKEND_ALIASES = {
->>>>>>> 2d7f68f0
     "auto": "auto",
     "cpu": "cpu",
     "gpu": "gpu",
 }
+        
 
-
-<<<<<<< HEAD
-def _normalise_backend(global_backend: str | None, spec_backend: str | None) -> str:
-    backend = (spec_backend or global_backend or "auto").lower()
-    try:
-        return _BACKEND_ALIASES[backend]
-    except KeyError as exc:
-        raise IndicatorSpecificationError(f"Backend inconnu: {backend}") from exc
-
-
-def _ensure_columns(df: pd.DataFrame, columns: Sequence[str], indicator: str) -> None:
-    missing = [column for column in columns if column not in df.columns]
-=======
 class IndicatorSpecificationError(ValueError):
     """Raised when an indicator specification is invalid."""
 
@@ -73,7 +36,6 @@
 
 def _ensure_columns(df: pd.DataFrame, columns: Sequence[str], indicator: str) -> None:
     missing = [col for col in columns if col not in df.columns]
->>>>>>> 2d7f68f0
     if missing:
         raise IndicatorSpecificationError(
             f"Colonnes manquantes pour {indicator}: {', '.join(missing)}"
@@ -87,23 +49,6 @@
     if isinstance(outputs, str):
         return [outputs]
     if isinstance(outputs, Sequence):
-<<<<<<< HEAD
-        names = [str(name) for name in outputs if str(name)]
-        if not names:
-            raise IndicatorSpecificationError("outputs ne peut pas être vide")
-        if len(names) != 1:
-            raise IndicatorSpecificationError("xatr ne supporte qu'une seule sortie")
-        return names
-    raise IndicatorSpecificationError("outputs doit être une chaîne ou une séquence")
-
-
-def _apply_xatr(df: pd.DataFrame, spec: Mapping[str, Any], backend: str) -> Mapping[str, pd.Series]:
-    from .xatr import GPU_AVAILABLE, compute_atr
-
-    _ensure_columns(df, ("high", "low", "close"), "xatr")
-
-    params = dict(spec.get("params") or {})
-=======
         outputs_list = [str(name) for name in outputs]
         if not outputs_list:
             raise IndicatorSpecificationError("La liste outputs ne peut être vide")
@@ -122,73 +67,26 @@
     _ensure_columns(source_df, ("high", "low", "close"), "xatr")
     params = dict(spec.get("params") or {})
 
->>>>>>> 2d7f68f0
     period = int(params.get("period", 14))
     method = str(params.get("method", "ema"))
 
     effective_backend = _normalise_backend(backend, params.get("backend"))
-<<<<<<< HEAD
-    use_gpu = params.get("use_gpu", True)
-    if effective_backend == "cpu":
-        use_gpu = False
-    elif effective_backend == "gpu":
-        use_gpu = True
-    elif effective_backend == "auto":
-        use_gpu = bool(use_gpu)
-
-=======
     use_gpu = effective_backend == "gpu" or (
         effective_backend == "auto" and bool(params.get("use_gpu", True))
     )
->>>>>>> 2d7f68f0
     if use_gpu and not GPU_AVAILABLE:
         logger.debug("GPU indisponible pour xatr, utilisation CPU")
         use_gpu = False
 
     atr_values = compute_atr(
-<<<<<<< HEAD
-        df["high"].to_numpy(),
-        df["low"].to_numpy(),
-        df["close"].to_numpy(),
-=======
         source_df["high"].to_numpy(),
         source_df["low"].to_numpy(),
         source_df["close"].to_numpy(),
->>>>>>> 2d7f68f0
         period=period,
         method=method,
         use_gpu=use_gpu,
     )
 
-<<<<<<< HEAD
-    output_name = _prepare_output_names(spec, "xatr")[0]
-    return {output_name: pd.Series(atr_values, index=df.index, name=output_name)}
-
-
-_INDICATOR_REGISTRY: dict[str, IndicatorHandler] = {"xatr": _apply_xatr}
-
-
-def register_indicator(name: str, handler: IndicatorHandler, *, override: bool = False) -> None:
-    """Enregistre dynamiquement un nouvel indicateur."""
-
-    key = name.lower()
-    if not override and key in _INDICATOR_REGISTRY:
-        raise ValueError(f"L'indicateur {name} est déjà enregistré")
-    _INDICATOR_REGISTRY[key] = handler
-
-
-def _normalise_specs(specs: Iterable[Mapping[str, Any] | str]) -> list[Mapping[str, Any]]:
-    normalised: list[Mapping[str, Any]] = []
-    for spec in specs:
-        if isinstance(spec, str):
-            normalised.append({"name": spec})
-            continue
-        if isinstance(spec, Mapping):
-            normalised.append(spec)
-            continue
-        raise IndicatorSpecificationError("Chaque spec doit être un mapping ou une chaîne")
-    return normalised
-=======
     output_names = _prepare_output_names(spec, "xatr")
     main_output = output_names[0]
     target_df[main_output] = pd.Series(atr_values, index=source_df.index)
@@ -197,36 +95,18 @@
 _INDICATOR_DISPATCH: Mapping[str, Any] = {
     "xatr": _apply_xatr,
 }
->>>>>>> 2d7f68f0
 
 
 def enrich_indicators(
     df: pd.DataFrame,
-<<<<<<< HEAD
-    specs: Iterable[Mapping[str, Any] | str] | None,
-    backend: str = "auto",
-) -> pd.DataFrame:
-    """Retourne une copie de *df* enrichie avec les indicateurs demandés."""
-=======
     specs: Iterable[Mapping[str, Any]] | None,
     backend: str = "auto",
 ) -> pd.DataFrame:
     """Return a copy of *df* enriched with the requested indicators."""
->>>>>>> 2d7f68f0
 
     if not isinstance(df, pd.DataFrame):
         raise TypeError("df doit être un pandas.DataFrame")
 
-<<<<<<< HEAD
-    specs = _normalise_specs(specs or [])
-    if not specs:
-        return df.copy()
-
-    effective_backend = _normalise_backend(backend, None)
-    result = df.copy()
-
-    for spec in specs:
-=======
     specs = list(specs or [])
     if not specs:
         return df.copy()
@@ -236,32 +116,15 @@
         if not isinstance(spec, Mapping):
             raise IndicatorSpecificationError("Chaque spec doit être un mapping")
 
->>>>>>> 2d7f68f0
         name = spec.get("name") or spec.get("indicator")
         if not name:
             raise IndicatorSpecificationError("Spec sans nom d'indicateur")
 
-<<<<<<< HEAD
-        handler = _INDICATOR_REGISTRY.get(str(name).lower())
-=======
         handler = _INDICATOR_DISPATCH.get(str(name).lower())
->>>>>>> 2d7f68f0
         if handler is None:
             logger.warning("Indicateur inconnu ignoré: %s", name)
             continue
 
-<<<<<<< HEAD
-        outputs = handler(df, spec, effective_backend)
-        for column, series in outputs.items():
-            if not isinstance(series, pd.Series):
-                raise IndicatorSpecificationError(
-                    f"L'indicateur {name} doit retourner des pandas.Series"
-                )
-            result[column] = series
-
-    return result
-=======
         handler(result_df, df, spec, backend)
 
-    return result_df
->>>>>>> 2d7f68f0
+    return result_df
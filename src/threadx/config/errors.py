--- conflicted
+++ resolved
@@ -5,33 +5,12 @@
 
 
 class ConfigurationError(Exception):
-<<<<<<< HEAD
-    """Structured configuration error with optional context."""
-
-    def __init__(
-        self,
-        path: Optional[str] | None,
-        reason: Optional[str] = None,
-        *,
-        details: Optional[str] = None,
-    ) -> None:
-        if reason is None:
-            # Allow shorthand initialisation ``ConfigurationError("message")``
-            reason = "Unknown configuration error" if path is None else str(path)
-            path = None
-
-        super().__init__(reason)
-        self.path: Optional[str] = path
-        self.reason: str = reason
-        self.details: Optional[str] = details
-=======
     reason: str
     path: Optional[str] = None
     details: Optional[str] = None
 
     def __post_init__(self) -> None:  # pragma: no cover - dataclass validation trivial
         super().__init__(self.reason)
->>>>>>> 39a801af
 
     @property
     def user_message(self) -> str:

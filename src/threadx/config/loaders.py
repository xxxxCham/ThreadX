--- conflicted
+++ resolved
@@ -44,18 +44,6 @@
         self._validated_paths: Dict[str, str] = {}
         self.config_path = self._resolve_config_path(config_path)
         self.config_data = load_config_dict(self.config_path)
-<<<<<<< HEAD
-        self._migrate_legacy_config()
-
-    # ------------------------------------------------------------------
-    # Internal helpers
-    # ------------------------------------------------------------------
-    def _ensure_internal_state(self) -> None:
-        if not hasattr(self, "_validated_paths") or self._validated_paths is None:
-            self._validated_paths = {}
-        if not hasattr(self, "config_data") or self.config_data is None:
-            self.config_data = {}
-=======
         self._validated_paths: Dict[str, str] = {}
         self._migrate_legacy_config()
 
@@ -66,7 +54,6 @@
             self._validated_paths = {}
         if not hasattr(self, "config_path"):
             self.config_path = None
->>>>>>> 39a801af
 
     # ------------------------------------------------------------------
     # Path resolution helpers
@@ -107,10 +94,6 @@
     def validate_config(self) -> List[str]:
         self._ensure_internal_state()
         self._migrate_legacy_config()
-<<<<<<< HEAD
-
-=======
->>>>>>> 39a801af
         errors: List[str] = []
         self._validated_paths.clear()
         required_sections = ["paths", "gpu", "performance", "trading"]
@@ -125,10 +108,6 @@
 
     def _validate_paths(self, check_only: bool = False) -> List[str]:
         self._ensure_internal_state()
-<<<<<<< HEAD
-
-=======
->>>>>>> 39a801af
         errors: List[str] = []
         paths_section = self.get_section("paths")
         security = self.get_section("security")
@@ -145,12 +124,8 @@
         for key, value in paths_section.items():
             if not isinstance(value, str):
                 continue
-<<<<<<< HEAD
-            if should_validate and not allow_abs and Path(value).is_absolute():
-=======
             is_absolute = Path(value).is_absolute()
             if is_absolute and not allow_abs and should_validate:
->>>>>>> 39a801af
                 errors.append(f"Absolute path not allowed for {key}: {value}")
                 continue
             resolved_paths[key] = value.format(data_root=data_root)
@@ -158,15 +133,6 @@
         if not check_only:
             self._validated_paths.update(resolved_paths)
             if not should_validate:
-<<<<<<< HEAD
-                for key, raw_path in resolved_paths.items():
-                    try:
-                        target = Path(raw_path).expanduser()
-                        destination = target if target.suffix == "" else target.parent
-                        destination.mkdir(parents=True, exist_ok=True)
-                    except OSError as exc:
-                        errors.append(f"Failed to prepare path {key}: {exc}")
-=======
                 for key, value in resolved_paths.items():
                     try:
                         path_obj = Path(value).expanduser()
@@ -175,33 +141,16 @@
                         path_obj.mkdir(parents=True, exist_ok=True)
                     except OSError as exc:
                         errors.append(f"Failed to create path for {key}: {value} ({exc})")
->>>>>>> 39a801af
 
         return errors
 
     def _validate_gpu_config(self, check_only: bool = False) -> List[str]:
         self._ensure_internal_state()
-<<<<<<< HEAD
-
-=======
->>>>>>> 39a801af
         errors: List[str] = []
         gpu_section = self.get_section("gpu")
 
         load_balance = gpu_section.get("load_balance", {})
         if isinstance(load_balance, dict) and load_balance:
-<<<<<<< HEAD
-            total = 0.0
-            for device, ratio in load_balance.items():
-                if not isinstance(ratio, (int, float)):
-                    errors.append(f"GPU load balance ratio for {device} must be numeric")
-                    continue
-                if float(ratio) < 0:
-                    errors.append(f"GPU load balance ratio for {device} has negative values not allowed")
-                total += float(ratio)
-            if not (0.99 <= total <= 1.01):
-                errors.append("GPU load balance ratios must sum to 1.0")
-=======
             non_numeric = [key for key, value in load_balance.items() if not isinstance(value, (int, float))]
             if non_numeric:
                 errors.append("GPU load balance ratios must be numeric values")
@@ -212,7 +161,6 @@
                 total = sum(ratios)
                 if not (0.99 <= total <= 1.01):
                     errors.append("GPU load balance ratios must sum to 1.0")
->>>>>>> 39a801af
         elif load_balance not in ({}, None):
             errors.append("gpu.load_balance must be a mapping of ratios")
 
@@ -224,10 +172,6 @@
 
     def _validate_performance_config(self, check_only: bool = False) -> List[str]:
         self._ensure_internal_state()
-<<<<<<< HEAD
-
-=======
->>>>>>> 39a801af
         errors: List[str] = []
         perf_section = self.get_section("performance")
         for key in ("target_tasks_per_min", "vectorization_batch_size", "cache_ttl_sec", "max_workers"):
@@ -301,13 +245,9 @@
                 "vectorization_batch_size", defaults.VECTORIZATION_BATCH_SIZE
             ),
             CACHE_TTL_SEC=performance.get("cache_ttl_sec", defaults.CACHE_TTL_SEC),
-<<<<<<< HEAD
-            MAX_WORKERS=overrides.get("max_workers", performance.get("max_workers", defaults.MAX_WORKERS)),
-=======
             MAX_WORKERS=overrides.get(
                 "max_workers", performance.get("max_workers", defaults.MAX_WORKERS)
             ),
->>>>>>> 39a801af
             MEMORY_LIMIT_MB=performance.get("memory_limit_mb", defaults.MEMORY_LIMIT_MB),
             SUPPORTED_TF=tuple(supported_timeframes),
             SUPPORTED_TIMEFRAMES=list(supported_timeframes),
@@ -399,22 +339,12 @@
         overrides["enable_gpu"] = True
     if args.disable_gpu:
         overrides["enable_gpu"] = False
-<<<<<<< HEAD
-    if args.max_workers is not None:
-=======
     if getattr(args, "max_workers", None) is not None:
->>>>>>> 39a801af
         overrides["max_workers"] = args.max_workers
 
     resolved_config = args.config or config_path
     try:
         loader = TOMLConfigLoader(resolved_config)
-<<<<<<< HEAD
-        settings = loader.create_settings(**overrides)
-    except ConfigurationError as exc:
-        logger.warning("Falling back to default settings due to configuration error: %s", exc)
-        settings = _apply_overrides(DEFAULT_SETTINGS, overrides)
-=======
     except ConfigurationError as exc:
         logger.warning("Falling back to default settings: %s", exc)
         fallback_kwargs: Dict[str, Any] = {}
@@ -429,7 +359,6 @@
         return replace(DEFAULT_SETTINGS, **fallback_kwargs)
 
     settings = loader.create_settings(**overrides)
->>>>>>> 39a801af
 
     if args.print_config:
         print_config(settings)

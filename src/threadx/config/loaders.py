--- conflicted
+++ resolved
@@ -51,11 +51,8 @@
             self.config_data = {}
         if not hasattr(self, "_validated_paths"):
             self._validated_paths = {}
-<<<<<<< HEAD
-=======
         if not hasattr(self, "config_path"):
             self.config_path = None
->>>>>>> 39a801af
 
     # ------------------------------------------------------------------
     # Path resolution helpers
@@ -116,10 +113,7 @@
 
     def validate_config(self) -> List[str]:
         self._ensure_internal_state()
-<<<<<<< HEAD
-=======
         self._migrate_legacy_config()
->>>>>>> 39a801af
         errors: List[str] = []
         self._validated_paths.clear()
         self._migrate_legacy_config()
@@ -139,11 +133,7 @@
         paths_section = self.get_section("paths")
         security = self.get_section("security")
         allow_abs = bool(security.get("allow_absolute_paths", False))
-<<<<<<< HEAD
-        validate_paths = bool(security.get("validate_paths", True))
-=======
         should_validate = bool(security.get("validate_paths", True))
->>>>>>> 39a801af
 
         data_root = paths_section.get("data_root", "./data")
         if not isinstance(data_root, str):
@@ -155,12 +145,8 @@
         for key, value in paths_section.items():
             if not isinstance(value, str):
                 continue
-<<<<<<< HEAD
-            if validate_paths and not allow_abs and Path(value).is_absolute():
-=======
             is_absolute = Path(value).is_absolute()
             if is_absolute and not allow_abs and should_validate:
->>>>>>> 39a801af
                 errors.append(f"Absolute path not allowed for {key}: {value}")
                 continue
             resolved_paths[key] = value.format(data_root=data_root)
@@ -194,20 +180,6 @@
 
         load_balance = gpu_section.get("load_balance", {})
         if isinstance(load_balance, dict) and load_balance:
-<<<<<<< HEAD
-            numeric_values: List[float] = []
-            for device, value in load_balance.items():
-                if not isinstance(value, (int, float)):
-                    errors.append(f"GPU load balance for {device} must be numeric")
-                    continue
-                if float(value) < 0:
-                    errors.append("GPU load balance negative values not allowed")
-                numeric_values.append(float(value))
-
-            total = sum(numeric_values)
-            if numeric_values and not (0.99 <= total <= 1.01):
-                errors.append("GPU load balance ratios must sum to 1.0")
-=======
             non_numeric = [key for key, value in load_balance.items() if not isinstance(value, (int, float))]
             if non_numeric:
                 errors.append("GPU load balance ratios must be numeric values")
@@ -218,7 +190,6 @@
                 total = sum(ratios)
                 if not (0.99 <= total <= 1.01):
                     errors.append("GPU load balance ratios must sum to 1.0")
->>>>>>> 39a801af
         elif load_balance not in ({}, None):
             errors.append("gpu.load_balance must be a mapping of ratios")
 
@@ -247,10 +218,6 @@
     # ------------------------------------------------------------------
     def create_settings(self, **overrides: Any) -> Settings:
         self._ensure_internal_state()
-<<<<<<< HEAD
-        self._migrate_legacy_config()
-=======
->>>>>>> 39a801af
         errors = self.validate_config()
         if errors:
             raise ConfigurationError(
@@ -300,13 +267,9 @@
                 "vectorization_batch_size", defaults.VECTORIZATION_BATCH_SIZE
             ),
             CACHE_TTL_SEC=performance.get("cache_ttl_sec", defaults.CACHE_TTL_SEC),
-<<<<<<< HEAD
-            MAX_WORKERS=overrides.get("max_workers", performance.get("max_workers", defaults.MAX_WORKERS)),
-=======
             MAX_WORKERS=overrides.get(
                 "max_workers", performance.get("max_workers", defaults.MAX_WORKERS)
             ),
->>>>>>> 39a801af
             MEMORY_LIMIT_MB=performance.get("memory_limit_mb", defaults.MEMORY_LIMIT_MB),
             SUPPORTED_TF=tuple(supported_timeframes),
             SUPPORTED_TIMEFRAMES=list(supported_timeframes),
@@ -407,12 +370,6 @@
     resolved_config = args.config or config_path
     try:
         loader = TOMLConfigLoader(resolved_config)
-<<<<<<< HEAD
-        settings = loader.create_settings(**overrides)
-    except ConfigurationError as exc:
-        logger.warning("Falling back to default settings: %s", exc)
-        settings = _apply_overrides_to_defaults(overrides)
-=======
     except ConfigurationError as exc:
         logger.warning("Falling back to default settings: %s", exc)
         fallback_kwargs: Dict[str, Any] = {}
@@ -427,7 +384,6 @@
         return replace(DEFAULT_SETTINGS, **fallback_kwargs)
 
     settings = loader.create_settings(**overrides)
->>>>>>> 39a801af
 
     if args.print_config:
         print_config(settings)

"""Settings dataclass for ThreadX configuration."""
from __future__ import annotations

from dataclasses import dataclass, field
from typing import Dict, List, Tuple


@dataclass(frozen=True)
class Settings:
<<<<<<< HEAD
    """
    Centralized settings dataclass for ThreadX.
    All configuration loaded from TOML, no environment variables.
    """
    
    # Paths Configuration
=======
    """Centralised application configuration."""

    # Paths
>>>>>>> 54430115
    DATA_ROOT: str = "./data"
    RAW_JSON: str = "{data_root}/raw/json"
    PROCESSED: str = "{data_root}/processed"
    INDICATORS: str = "{data_root}/indicators"
    RUNS: str = "{data_root}/runs"
    LOGS: str = "./logs"
    CACHE: str = "./cache"
    CONFIG: str = "./config"

    # GPU
    GPU_DEVICES: List[str] = field(default_factory=lambda: ["5090", "2060"])
    LOAD_BALANCE: Dict[str, float] = field(
        default_factory=lambda: {"5090": 0.75, "2060": 0.25}
    )
    MEMORY_THRESHOLD: float = 0.8
    AUTO_FALLBACK: bool = True
    ENABLE_GPU: bool = True

    # Performance
    TARGET_TASKS_PER_MIN: int = 2500
    VECTORIZATION_BATCH_SIZE: int = 10000
    CACHE_TTL_SEC: int = 3600
    MAX_WORKERS: int = 4
    MEMORY_LIMIT_MB: int = 8192

    # Trading
    SUPPORTED_TF: Tuple[str, ...] = (
        "1m",
        "3m",
        "5m",
        "15m",
        "30m",
        "1h",
        "2h",
        "4h",
        "6h",
        "8h",
        "12h",
        "1d",
    )
    DEFAULT_TIMEFRAME: str = "1h"
    BASE_CURRENCY: str = "USDT"
    FEE_RATE: float = 0.001
    SLIPPAGE_RATE: float = 0.0005

    # Backtesting
    INITIAL_CAPITAL: float = 10000.0
    MAX_POSITIONS: int = 10
    POSITION_SIZE: float = 0.1
    STOP_LOSS: float = 0.02
    TAKE_PROFIT: float = 0.04

    # Logging
    LOG_LEVEL: str = "INFO"
    MAX_FILE_SIZE_MB: int = 100
    MAX_FILES: int = 10
    LOG_ROTATE: bool = True
    LOG_FORMAT: str = "%(asctime)s - %(name)s - %(levelname)s - %(message)s"

    # Security
    READ_ONLY_DATA: bool = True
    VALIDATE_PATHS: bool = True
    ALLOW_ABSOLUTE_PATHS: bool = False
    SECURITY_MAX_FILE_SIZE_MB: int = 1000

    # Monte Carlo
    DEFAULT_SIMULATIONS: int = 10000
    MAX_SIMULATIONS: int = 1000000
    DEFAULT_STEPS: int = 252
    MC_SEED: int = 42
    CONFIDENCE_LEVELS: List[float] = field(default_factory=lambda: [0.95, 0.99])

    # Cache
    CACHE_ENABLE: bool = True
    CACHE_MAX_SIZE_MB: int = 2048
    CACHE_TTL_SECONDS: int = 3600
    CACHE_COMPRESSION: bool = True
    CACHE_STRATEGY: str = "LRU"


DEFAULT_SETTINGS = Settings()

__all__ = ["Settings", "DEFAULT_SETTINGS"]<|MERGE_RESOLUTION|>--- conflicted
+++ resolved
@@ -7,18 +7,9 @@
 
 @dataclass(frozen=True)
 class Settings:
-<<<<<<< HEAD
-    """
-    Centralized settings dataclass for ThreadX.
-    All configuration loaded from TOML, no environment variables.
-    """
-    
-    # Paths Configuration
-=======
     """Centralised application configuration."""
 
     # Paths
->>>>>>> 54430115
     DATA_ROOT: str = "./data"
     RAW_JSON: str = "{data_root}/raw/json"
     PROCESSED: str = "{data_root}/processed"

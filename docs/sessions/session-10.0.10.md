--- conflicted
+++ resolved
@@ -2,8 +2,4 @@
 2025-02-14 - Consolidation du chargeur TOML (validation chemins/GPU, migration legacy, CLI) et ajustement ConfigurationError pour fiabiliser les tests config.
 2025-02-14 - Correction de l'initialisation immuable des timeframes en synchronisant SUPPORTED_TIMEFRAMES et SUPPORTED_TF.
 2025-02-14 - Rétablissement des erreurs de configuration (kwargs), de la validation des chemins et du parser CLI sans doublons.
-<<<<<<< HEAD
-2025-10-10 07:27 - config: Stabilisation chargeur TOML (paths/gpu/CLI) et erreur dédiée.
-=======
-- 2025-10-10 07:33 - indicators.engine: Stabilisation de l'import et ajout test fumée.
->>>>>>> 5af2aff2
+- 2025-10-10 07:33 - indicators.engine: Stabilisation de l'import et ajout test fumée.